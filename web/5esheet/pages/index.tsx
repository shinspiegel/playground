import type { NextPage } from "next";
import { CombatData } from "../components/CombatData";
import { Head } from "../components/Head";
import { Info } from "../components/Info";
import { ProficienciesList } from "../components/ProficienciesList";
import { ProficiencyBonus } from "../components/Proficiency";
<<<<<<< HEAD
import { SavesList } from "../components/SavesList";
import { SkillList } from "../components/SkillsList";
import { StatList } from "../components/StatsList";
import styles from "./index.module.scss";

const Home: NextPage = () => (
  <>
    <Head />

    <main>
      <Info />
      <hr />
      <StatList />
      <hr />
      <ProficiencyBonus />
      <hr />
      <SavesList />
      <hr />
      <SkillList />
      <hr />
      <ProficienciesList />
      <hr />
      <CombatData />
      <hr />
      <div>Weapons</div>
      <div>Traits</div>
    </main>
  </>
);
=======
import { SavesList, SavesListProps } from "../components/SavesList";
import { SkillList, SkillListProps } from "../components/SkillsList";
import { StatList, StatListProps } from "../components/StatsList";
import { WeaponList } from "../components/WeaponList";
import {
  updateStatValue,
  useAppDispatch,
  useAppSelector,
  updateTextFrom,
  updateExperience,
  updateLevel,
  updateProfBonus,
  setStatSave,
  changeSkillProf,
  addProf,
  removeProfByName,
} from "../stores";
import styles from "./index.module.scss";

type OnTextChange = InfoProps["onTextChange"];
type OnExpChange = InfoProps["onExperienceChange"];
type OnLevelChange = InfoProps["onLevelChange"];
type OnStatUpdate = StatListProps["onStatUpdate"];
type OnProfBonusChange = (prof: number) => void;
type OnToggleSaveProf = SavesListProps["onToggle"];
type OnProfSkillChange = SkillListProps["onProfChange"];
type OnAddProf = ProficienciesListProps["onAdd"];
type onRemoveProf = ProficienciesListProps["onRemove"];

const Home: NextPage = () => {
  const dispatch = useAppDispatch();

  const info = useAppSelector((s) => s.info);
  const onTextChange: OnTextChange = (opt) => dispatch(updateTextFrom(opt));
  const onExpChange: OnExpChange = (exp) => dispatch(updateExperience(exp));
  const onLevelChange: OnLevelChange = (lvl) => dispatch(updateLevel(lvl));

  const stats = useAppSelector((s) => s.stats.list);
  const onStatUpdate: OnStatUpdate = (opt) => dispatch(updateStatValue(opt));

  const OnProfBonusChange: OnProfBonusChange = (prof) => dispatch(updateProfBonus(prof));

  const onToggle: OnToggleSaveProf = (opt) => dispatch(setStatSave(opt));

  const skills = useAppSelector((s) => s.skills.list);
  const onProfSkillChange: OnProfSkillChange = (opt) => dispatch(changeSkillProf(opt));

  const proficienciesList = useAppSelector((s) => s.proficiencies.list);
  const onAddProf: OnAddProf = (opt) => dispatch(addProf(opt));
  const onRemoveProf: onRemoveProf = (name) => dispatch(removeProfByName(name));

  const combatData = useAppSelector((s) => s.combatData);

  return (
    <>
      <Head />

      <main>
        <Info info={info} onTextChange={onTextChange} onLevelChange={onLevelChange} onExperienceChange={onExpChange} />

        <hr />

        <StatList list={stats} onStatUpdate={onStatUpdate} />

        <hr />

        <ProficiencyBonus proficiency={info.proficiency} onProfChange={OnProfBonusChange} />

        <hr />

        <SavesList list={stats} profBonus={info.proficiency} onToggle={onToggle} />

        <hr />

        <SkillList skills={skills} stats={stats} profBonus={info.proficiency} onProfChange={onProfSkillChange} />

        <hr />

        <ProficienciesList
          stats={stats}
          proficiencies={proficienciesList}
          profBonus={info.proficiency}
          onAdd={onAddProf}
          onRemove={onRemoveProf}
        />

        <hr />

        <CombatData combatData={combatData} />

        <hr />
        <WeaponList />
        <hr />
        <div>Traits</div>
      </main>
    </>
  );
};
>>>>>>> 9a52ee05

export default Home;<|MERGE_RESOLUTION|>--- conflicted
+++ resolved
@@ -4,10 +4,10 @@
 import { Info } from "../components/Info";
 import { ProficienciesList } from "../components/ProficienciesList";
 import { ProficiencyBonus } from "../components/Proficiency";
-<<<<<<< HEAD
 import { SavesList } from "../components/SavesList";
 import { SkillList } from "../components/SkillsList";
 import { StatList } from "../components/StatsList";
+import { WeaponList } from "../components/WeaponList";
 import styles from "./index.module.scss";
 
 const Home: NextPage = () => (
@@ -29,110 +29,11 @@
       <hr />
       <CombatData />
       <hr />
-      <div>Weapons</div>
+      <WeaponList />
+      <hr />
       <div>Traits</div>
     </main>
   </>
 );
-=======
-import { SavesList, SavesListProps } from "../components/SavesList";
-import { SkillList, SkillListProps } from "../components/SkillsList";
-import { StatList, StatListProps } from "../components/StatsList";
-import { WeaponList } from "../components/WeaponList";
-import {
-  updateStatValue,
-  useAppDispatch,
-  useAppSelector,
-  updateTextFrom,
-  updateExperience,
-  updateLevel,
-  updateProfBonus,
-  setStatSave,
-  changeSkillProf,
-  addProf,
-  removeProfByName,
-} from "../stores";
-import styles from "./index.module.scss";
-
-type OnTextChange = InfoProps["onTextChange"];
-type OnExpChange = InfoProps["onExperienceChange"];
-type OnLevelChange = InfoProps["onLevelChange"];
-type OnStatUpdate = StatListProps["onStatUpdate"];
-type OnProfBonusChange = (prof: number) => void;
-type OnToggleSaveProf = SavesListProps["onToggle"];
-type OnProfSkillChange = SkillListProps["onProfChange"];
-type OnAddProf = ProficienciesListProps["onAdd"];
-type onRemoveProf = ProficienciesListProps["onRemove"];
-
-const Home: NextPage = () => {
-  const dispatch = useAppDispatch();
-
-  const info = useAppSelector((s) => s.info);
-  const onTextChange: OnTextChange = (opt) => dispatch(updateTextFrom(opt));
-  const onExpChange: OnExpChange = (exp) => dispatch(updateExperience(exp));
-  const onLevelChange: OnLevelChange = (lvl) => dispatch(updateLevel(lvl));
-
-  const stats = useAppSelector((s) => s.stats.list);
-  const onStatUpdate: OnStatUpdate = (opt) => dispatch(updateStatValue(opt));
-
-  const OnProfBonusChange: OnProfBonusChange = (prof) => dispatch(updateProfBonus(prof));
-
-  const onToggle: OnToggleSaveProf = (opt) => dispatch(setStatSave(opt));
-
-  const skills = useAppSelector((s) => s.skills.list);
-  const onProfSkillChange: OnProfSkillChange = (opt) => dispatch(changeSkillProf(opt));
-
-  const proficienciesList = useAppSelector((s) => s.proficiencies.list);
-  const onAddProf: OnAddProf = (opt) => dispatch(addProf(opt));
-  const onRemoveProf: onRemoveProf = (name) => dispatch(removeProfByName(name));
-
-  const combatData = useAppSelector((s) => s.combatData);
-
-  return (
-    <>
-      <Head />
-
-      <main>
-        <Info info={info} onTextChange={onTextChange} onLevelChange={onLevelChange} onExperienceChange={onExpChange} />
-
-        <hr />
-
-        <StatList list={stats} onStatUpdate={onStatUpdate} />
-
-        <hr />
-
-        <ProficiencyBonus proficiency={info.proficiency} onProfChange={OnProfBonusChange} />
-
-        <hr />
-
-        <SavesList list={stats} profBonus={info.proficiency} onToggle={onToggle} />
-
-        <hr />
-
-        <SkillList skills={skills} stats={stats} profBonus={info.proficiency} onProfChange={onProfSkillChange} />
-
-        <hr />
-
-        <ProficienciesList
-          stats={stats}
-          proficiencies={proficienciesList}
-          profBonus={info.proficiency}
-          onAdd={onAddProf}
-          onRemove={onRemoveProf}
-        />
-
-        <hr />
-
-        <CombatData combatData={combatData} />
-
-        <hr />
-        <WeaponList />
-        <hr />
-        <div>Traits</div>
-      </main>
-    </>
-  );
-};
->>>>>>> 9a52ee05
 
 export default Home;