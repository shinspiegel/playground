--- conflicted
+++ resolved
@@ -13,12 +13,8 @@
 
 # Todo List
 - [x] Controls
-<<<<<<< HEAD
-- [ ] Damageables
+- [x] Damageables
 - [ ] DamageNumbers
-=======
-- [x] Damageables
->>>>>>> 567390d1
 - Main Character
 	- Design
 		- [ ] Descriptions
